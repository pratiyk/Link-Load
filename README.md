--- conflicted
+++ resolved
@@ -1,116 +1,112 @@
-# Link&Load
-## Lock, stock, and two smoking bad URLs.
-A modular cybersecurity platform for scanning malicious links, monitoring threats, and integrating secure-by-design practices in applications.
-Link & Load is an open-source cybersecurity platform that scans suspicious URLs, analyzes threat intelligence from multiple sources, detects vulnerabilities in software packages, and automates remediation recommendations. Built with a modern, scalable architecture (React + FastAPI), the project integrates real-world cybersecurity tools and APIs, empowering users with proactive defense, real-time insights, and secure compliance-ready features. The suite is designed for use by security teams, researchers, and organizations seeking enterprise-grade security automation.
-
-### Use Cases:
-- Scan suspicious links before opening (Phishing & Malware Prevention)
-- Integrate into internal tools for link safety assurance
-- Cyber awareness training for non-technical teams
-- Lightweight toolkit for Red/Blue team ops (e.g., during CTFs)
-- Security layer for customer-facing apps
-
-### Core features:
-- Link Scanner (detects bad links)
-- Threat Intel (shows IP/domain behavior)
-- Vulnerability Scanner (checks libraries)
-- Automated Vulnerability Assessment & Remediation (Continuously scans installed packages on servers or containers and suggests or applies security patches.)
-
-### Future Scope:
-- Dark Web Monitoring (Next Module) (Monitors paste sites, leak databases, and darknet forums for sensitive info leaks.)
-- Attack Surface Mapping (Identifies all public-facing assets (subdomains, open ports, services))
-- Role-Based Access Control (RBAC) & Secure Audit Logs (mplements user-level security, role segregation, and immutable logs.)
-- Compliance Reporting Dashboard (Helps organizations meet compliance (GDPR, ISO, HIPAA) by summarizing security posture.)
-- Static & Dynamic Malware Analysis (Accepts uploaded files for sandbox-based behavioral analysis and static inspection.)
-- Smart Contract Auditing & Crypto Compliance
-### Setup & Usage:
-```
-# Clone
-git clone https://github.com/yourusername/link-load
-cd link-load
-
-# Backend
-cd backend
-pip install -r requirements.txt
-uvicorn app.main:app --reload
-
-# Frontend
-cd ../frontend
-npm install
-npm start
-
-```
-***
-#### 13-06-2025
-The Link Scanner module is now fully implemented. This feature allows users to input a URL and receive a consolidated threat analysis report based on multiple cybersecurity APIs. It helps detect malicious links, phishing URLs, and suspicious activity before interacting with the site.
-![alt text](image.png)
-######  How it Works:
- - The frontend takes a URL input from the user.
- - It sends the URL to the backend using a POST request.
- - The backend then queries multiple APIs to scan the link:
-   - Google Safe Browsing API for malware/phishing detection.
-   - VirusTotal API for detailed file/URL analysis.
-   - PhishTank API for crowdsourced phishing detection.
- - The results from all three sources are returned and displayed in a clean, formatted JSON view on the frontend.
-
-***
-#### 15-06-2025
-I have successfully implemented the Threat Score Aggregator module. This new feature enhances the project’s cybersecurity capabilities by aggregating threat intelligence from multiple external APIs to assess the risk associated with a domain or IP address.
-![image](https://github.com/user-attachments/assets/8f84f099-308f-43b2-bd5c-d90fb0c1e9ad)
-######  How it Works: 
- - The user inputs a domain or IP address in the frontend React app.
- - The input is sent to the backend FastAPI server.
- - The backend queries three key cybersecurity services:
-   - VirusTotal API: Provides analysis of domain reputation and detects malicious activity.
-   - AbuseIPDB API: Offers insights on IP address abuse history and confidence scores.
-   - Shodan API: Retrieves detailed information about the IP’s open ports, services, and vulnerabilities.
- - The backend processes and aggregates this data, classifying the overall risk level (High, Medium, or Low).
- - The frontend displays the detailed report and risk classification in a user-friendly format.
-
-***
-#### 17-06-2025
-The Vulnerability Scanner module is now fully implemented, providing a seamless way to scan software packages for known security vulnerabilities by querying multiple trusted vulnerability databases. It integrates a React frontend user interface with a FastAPI backend API, combining data from OSV.dev and the National Vulnerability Database (NVD) to deliver comprehensive vulnerability reports.
-![image](https://github.com/user-attachments/assets/a4971f20-6db9-43b5-8b66-5c78d059febf)
-######  How it Works: 
-- The user inputs a package name, selects its ecosystem, and optionally enters a version in the React frontend.
-- The frontend sends this data via POST request to the FastAPI backend /api/scan-vulnerabilities endpoint.
-- The backend queries two key vulnerability data sources:
-   - OSV.dev API: Retrieves vulnerability info for the given package and version.
-   - NVD API: Searches for related CVE entries based on the package name.
-- The backend processes and merges results from both sources, formatting details like vulnerability ID, summary, severity, affected versions, and data source.
-- The aggregated vulnerability data is returned to the frontend.
-- The frontend displays a user-friendly list of vulnerabilities, including severity and affected versions, with loading and error handling.
-
-***
-#### 20-06-2025
-I have successfully completed the Remediation Module of the Link & Load cybersecurity platform. The Remediation Module takes the output from the Vulnerability Scanner and classifies each vulnerability into Low, Medium, High, or Critical risk levels based on CVSS severity scores, generates actionable fix commands tailored to each software ecosystem (e.g., pip, npm, cargo, go, etc.) and automatically determines whether each issue is fixable via upgrade or requires manual review.
-![image](https://github.com/user-attachments/assets/21a90afb-d81b-4f8a-b481-6ad655938028)
-######  How it Works:
-- It accepts a list of vulnerabilities (ID, package, ecosystem, and severity) passed from the Vulnerability Scanner module.
-- Each vulnerability is categorized into: Low, Medium, High, or Critical based on CVSS scores.
-- Uses the package ecosystem to generate appropriate update commands:
-   - PyPI: pip install --upgrade <package>
-   - npm: npm update <package>
-   - Go: go get -u <package>
-   - RubyGems, crates.io, etc.
-- A detailed UI displays each vulnerability
--  Download the remediation strategy as a .txt file and a .sh shell script with all commands for batch execution.
-
-*** 
-### 07-07-2025
-This module uses a trained LightGBM machine learning model to predict whether a given URL is likely to be a phishing link.
-It extracts key URL-based features (e.g., length, subdomains, use of IP address, special characters, DNS resolution, etc.) to analyze risk and returns a probability score and label.
-![image](https://github.com/user-attachments/assets/4eeb5650-762b-4a44-8cb9-104941df888d)
-
-### 26-07-2025
-Attack Surface Module: It is designed to automatically discover, enumerate, and assess all externally exposed digital assets belonging to an organization (such as domains, subdomains, IP addresses, open ports, and internet-facing services). Its core purpose is to identify potential entry points that attackers might exploit, giving security teams visibility and actionable insight into possible weaknesses.
-<img width="1218" height="740" alt="image" src="https://github.com/user-attachments/assets/bbd1f09d-efc0-4d40-a919-d1db8f72aa1a" />
-<<<<<<< HEAD
-
-### 10-08-2025
-![alt text](image-1.png)
-The webpage's theme and look and feel have been updated, and Supabase integration for the Link Scanner Module has been completed.
-=======
-
-
->>>>>>> 1d2cb5d6
+# Link&Load
+## Lock, stock, and two smoking bad URLs.
+A modular cybersecurity platform for scanning malicious links, monitoring threats, and integrating secure-by-design practices in applications.
+Link & Load is an open-source cybersecurity platform that scans suspicious URLs, analyzes threat intelligence from multiple sources, detects vulnerabilities in software packages, and automates remediation recommendations. Built with a modern, scalable architecture (React + FastAPI), the project integrates real-world cybersecurity tools and APIs, empowering users with proactive defense, real-time insights, and secure compliance-ready features. The suite is designed for use by security teams, researchers, and organizations seeking enterprise-grade security automation.
+
+### Use Cases:
+- Scan suspicious links before opening (Phishing & Malware Prevention)
+- Integrate into internal tools for link safety assurance
+- Cyber awareness training for non-technical teams
+- Lightweight toolkit for Red/Blue team ops (e.g., during CTFs)
+- Security layer for customer-facing apps
+
+### Core features:
+- Link Scanner (detects bad links)
+- Threat Intel (shows IP/domain behavior)
+- Vulnerability Scanner (checks libraries)
+- Automated Vulnerability Assessment & Remediation (Continuously scans installed packages on servers or containers and suggests or applies security patches.)
+
+### Future Scope:
+- Dark Web Monitoring (Next Module) (Monitors paste sites, leak databases, and darknet forums for sensitive info leaks.)
+- Attack Surface Mapping (Identifies all public-facing assets (subdomains, open ports, services))
+- Role-Based Access Control (RBAC) & Secure Audit Logs (mplements user-level security, role segregation, and immutable logs.)
+- Compliance Reporting Dashboard (Helps organizations meet compliance (GDPR, ISO, HIPAA) by summarizing security posture.)
+- Static & Dynamic Malware Analysis (Accepts uploaded files for sandbox-based behavioral analysis and static inspection.)
+- Smart Contract Auditing & Crypto Compliance
+### Setup & Usage:
+```
+# Clone
+git clone https://github.com/yourusername/link-load
+cd link-load
+
+# Backend
+cd backend
+pip install -r requirements.txt
+uvicorn app.main:app --reload
+
+# Frontend
+cd ../frontend
+npm install
+npm start
+
+```
+***
+#### 13-06-2025
+The Link Scanner module is now fully implemented. This feature allows users to input a URL and receive a consolidated threat analysis report based on multiple cybersecurity APIs. It helps detect malicious links, phishing URLs, and suspicious activity before interacting with the site.
+![alt text](image.png)
+######  How it Works:
+ - The frontend takes a URL input from the user.
+ - It sends the URL to the backend using a POST request.
+ - The backend then queries multiple APIs to scan the link:
+   - Google Safe Browsing API for malware/phishing detection.
+   - VirusTotal API for detailed file/URL analysis.
+   - PhishTank API for crowdsourced phishing detection.
+ - The results from all three sources are returned and displayed in a clean, formatted JSON view on the frontend.
+
+***
+#### 15-06-2025
+I have successfully implemented the Threat Score Aggregator module. This new feature enhances the project’s cybersecurity capabilities by aggregating threat intelligence from multiple external APIs to assess the risk associated with a domain or IP address.
+![image](https://github.com/user-attachments/assets/8f84f099-308f-43b2-bd5c-d90fb0c1e9ad)
+######  How it Works: 
+ - The user inputs a domain or IP address in the frontend React app.
+ - The input is sent to the backend FastAPI server.
+ - The backend queries three key cybersecurity services:
+   - VirusTotal API: Provides analysis of domain reputation and detects malicious activity.
+   - AbuseIPDB API: Offers insights on IP address abuse history and confidence scores.
+   - Shodan API: Retrieves detailed information about the IP’s open ports, services, and vulnerabilities.
+ - The backend processes and aggregates this data, classifying the overall risk level (High, Medium, or Low).
+ - The frontend displays the detailed report and risk classification in a user-friendly format.
+
+***
+#### 17-06-2025
+The Vulnerability Scanner module is now fully implemented, providing a seamless way to scan software packages for known security vulnerabilities by querying multiple trusted vulnerability databases. It integrates a React frontend user interface with a FastAPI backend API, combining data from OSV.dev and the National Vulnerability Database (NVD) to deliver comprehensive vulnerability reports.
+![image](https://github.com/user-attachments/assets/a4971f20-6db9-43b5-8b66-5c78d059febf)
+######  How it Works: 
+- The user inputs a package name, selects its ecosystem, and optionally enters a version in the React frontend.
+- The frontend sends this data via POST request to the FastAPI backend /api/scan-vulnerabilities endpoint.
+- The backend queries two key vulnerability data sources:
+   - OSV.dev API: Retrieves vulnerability info for the given package and version.
+   - NVD API: Searches for related CVE entries based on the package name.
+- The backend processes and merges results from both sources, formatting details like vulnerability ID, summary, severity, affected versions, and data source.
+- The aggregated vulnerability data is returned to the frontend.
+- The frontend displays a user-friendly list of vulnerabilities, including severity and affected versions, with loading and error handling.
+
+***
+#### 20-06-2025
+I have successfully completed the Remediation Module of the Link & Load cybersecurity platform. The Remediation Module takes the output from the Vulnerability Scanner and classifies each vulnerability into Low, Medium, High, or Critical risk levels based on CVSS severity scores, generates actionable fix commands tailored to each software ecosystem (e.g., pip, npm, cargo, go, etc.) and automatically determines whether each issue is fixable via upgrade or requires manual review.
+![image](https://github.com/user-attachments/assets/21a90afb-d81b-4f8a-b481-6ad655938028)
+######  How it Works:
+- It accepts a list of vulnerabilities (ID, package, ecosystem, and severity) passed from the Vulnerability Scanner module.
+- Each vulnerability is categorized into: Low, Medium, High, or Critical based on CVSS scores.
+- Uses the package ecosystem to generate appropriate update commands:
+   - PyPI: pip install --upgrade <package>
+   - npm: npm update <package>
+   - Go: go get -u <package>
+   - RubyGems, crates.io, etc.
+- A detailed UI displays each vulnerability
+-  Download the remediation strategy as a .txt file and a .sh shell script with all commands for batch execution.
+
+*** 
+### 07-07-2025
+This module uses a trained LightGBM machine learning model to predict whether a given URL is likely to be a phishing link.
+It extracts key URL-based features (e.g., length, subdomains, use of IP address, special characters, DNS resolution, etc.) to analyze risk and returns a probability score and label.
+![image](https://github.com/user-attachments/assets/4eeb5650-762b-4a44-8cb9-104941df888d)
+
+### 26-07-2025
+Attack Surface Module: It is designed to automatically discover, enumerate, and assess all externally exposed digital assets belonging to an organization (such as domains, subdomains, IP addresses, open ports, and internet-facing services). Its core purpose is to identify potential entry points that attackers might exploit, giving security teams visibility and actionable insight into possible weaknesses.
+<img width="1218" height="740" alt="image" src="https://github.com/user-attachments/assets/bbd1f09d-efc0-4d40-a919-d1db8f72aa1a" />
+
+
+### 10-08-2025
+![alt text](image-1.png)
+The webpage's theme and look and feel have been updated, and Supabase integration for the Link Scanner Module has been completed.